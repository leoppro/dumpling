--- conflicted
+++ resolved
@@ -156,8 +156,7 @@
 	tableDataIRCh chan TableDataIR,
 	errCh chan error,
 	linear chan struct{},
-<<<<<<< HEAD
-	dbName, tableName string, db *sql.DB, conf *Config) {
+	dbName, tableName string, db *sql.Conn, conf *Config) {
 	if conf.ChunkByRegion {
 		splitTableDataIntoChunksByRegion(
 			ctx,
@@ -167,9 +166,7 @@
 			dbName, tableName, db, conf)
 		return
 	}
-=======
-	dbName, tableName string, db *sql.Conn, conf *Config) {
->>>>>>> a45daad6
+
 	field, err := pickupPossibleField(dbName, tableName, db, conf)
 	if err != nil {
 		errCh <- withStack(err)
@@ -288,7 +285,7 @@
 	tableDataIRCh chan TableDataIR,
 	errCh chan error,
 	linear chan struct{},
-	dbName, tableName string, db *sql.DB, conf *Config) {
+	dbName, tableName string, db *sql.Conn, conf *Config) {
 	if conf.ServerInfo.ServerType != ServerTypeTiDB {
 		errCh <- errors.Errorf("can't split chunks by region info for database %s except TiDB", serverTypeString[conf.ServerInfo.ServerType])
 		return
@@ -304,7 +301,7 @@
 		return
 	}
 
-	startKeys, endKeys, estimatedCounts, err := getTableRegionInfo(db, dbName, tableName)
+	startKeys, endKeys, estimatedCounts, err := getTableRegionInfo(ctx, db, dbName, tableName)
 	if err != nil {
 		errCh <- errors.WithMessage(err, "fail to get TiDB table regions info")
 		return
@@ -316,7 +313,7 @@
 		return
 	}
 
-	selectedField, err := buildSelectField(db, dbName, tableName)
+	selectedField, err := buildSelectField(db, dbName, tableName, conf.CompleteInsert)
 	if err != nil {
 		errCh <- withStack(err)
 		return
@@ -340,11 +337,6 @@
 		chunkIndex += 1
 		where := fmt.Sprintf("%s(%s)", nullValueCondition, whereCondition)
 		query := buildSelectQuery(dbName, tableName, selectedField, buildWhereCondition(conf, where), orderByClause)
-		rows, err := db.Query(query)
-		if err != nil {
-			errCh <- errors.WithMessage(err, query)
-			return
-		}
 		if len(nullValueCondition) > 0 {
 			nullValueCondition = ""
 		}
@@ -352,7 +344,7 @@
 		td := &tableData{
 			database:      dbName,
 			table:         tableName,
-			rows:          rows,
+			query:         query,
 			chunkIndex:    chunkIndex,
 			colTypes:      colTypes,
 			selectedField: selectedField,
